--- conflicted
+++ resolved
@@ -30,34 +30,19 @@
     # config.val_fid_calculation_period = 200
 
     # Test for 32
-<<<<<<< HEAD
-    config.data = DataConfig.small()
-    config.data.batch_size = 32
-    config.data.sample_limit = 128
-    config.trainer.max_epochs = 10000
-    config.visualize_every_n_epochs = 100
-    config.val_fid_calculation_period = 200
-=======
     # config.data = DataConfig.small()
     # config.data.batch_size = 32
     # config.data.sample_limit = 36
     # config.trainer.max_epochs = 10000
     # config.visualize_every_n_epochs = 100
     # config.val_fid_calculation_period = 200
->>>>>>> c8da96f9
 
     # idk man
     # config.transformer_config.split_policy = "chunk"
     # config.transformer_config.chunk_size = 128
-<<<<<<< HEAD
-    config.transformer_config.n_embd = 256
-    config.transformer_config.n_head = 16
-    config.transformer_config.n_layer = 16
-=======
     config.transformer_config.n_embd = 768
     config.transformer_config.n_head = 12
     config.transformer_config.n_layer = 6
->>>>>>> c8da96f9
 
     # Test for a bigger one before full
     # config.data = DataConfig.full()
