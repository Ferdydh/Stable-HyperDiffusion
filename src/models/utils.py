from matplotlib import pyplot as plt
from torch import Tensor
import torch
import wandb

from src.core.visualize import plot_image
from src.data.inr import INR
from src.data.data_converter import flattened_weights_to_weights, tokens_to_weights


def flattened_weights_to_image_dict(
    weights: Tensor, inr_model: INR, prefix, device
) -> dict:
    weights = [flattened_weights_to_weights(w, inr_model) for w in weights]

    return weights_to_image_dict(weights, inr_model, prefix, device)


def tokens_to_image_dict(
    tokens: list, pos, inr_model: INR, prefix, device, reference_checkpoint
):
    weights = [
        tokens_to_weights(t, p, reference_checkpoint) for t, p in zip(tokens, pos)
    ]
    return weights_to_image_dict(weights, inr_model, prefix, device)


def weights_to_image_dict(weights: list, inr_model: INR, prefix, device):
    result_dict = {}

    # Create visualizations for each pair
    for i, recon in enumerate(weights):
        inr_model.load_state_dict(recon)
        recon_fig = plot_image(inr_model, device)

        result_dict[f"{prefix}/{i}"] = wandb.Image(recon_fig)

        plt.close(recon_fig)

    return result_dict


def duplicate_batch_to_size(batch, target_batch_size=2048):
    """
    Duplicates elements in a batch until it reaches the target batch size.
    Works with both single tensors and dictionary/tuple batch structures.
    """
<<<<<<< HEAD
    target_batch_size = 4096
=======
>>>>>>> c8da96f9

    if isinstance(batch, torch.Tensor):
        # For single tensor batch
        current_size = len(batch)
        if current_size >= target_batch_size:
            return batch[:target_batch_size]

        # Calculate how many full copies we need and the remainder
        num_copies = target_batch_size // current_size
        remainder = target_batch_size % current_size

        # Create full copies and add the remainder
        duplicated = batch.repeat(num_copies, *(1 for _ in range(len(batch.shape) - 1)))
        if remainder > 0:
            duplicated = torch.cat([duplicated, batch[:remainder]], dim=0)

        return duplicated

    elif isinstance(batch, dict):
        # For dictionary of tensors
        return {
            k: duplicate_batch_to_size(v, target_batch_size) for k, v in batch.items()
        }

    elif isinstance(batch, (tuple, list)):
        # For tuple/list of tensors
        return type(batch)(duplicate_batch_to_size(x, target_batch_size) for x in batch)

    raise TypeError(f"Unsupported batch type: {type(batch)}")<|MERGE_RESOLUTION|>--- conflicted
+++ resolved
@@ -45,10 +45,6 @@
     Duplicates elements in a batch until it reaches the target batch size.
     Works with both single tensors and dictionary/tuple batch structures.
     """
-<<<<<<< HEAD
-    target_batch_size = 4096
-=======
->>>>>>> c8da96f9
 
     if isinstance(batch, torch.Tensor):
         # For single tensor batch
