from dataclasses import asdict
import numpy as np
import pytorch_lightning as pl
import torch
import einops
from torchmetrics.image.fid import FrechetInceptionDistance
from transformers import get_linear_schedule_with_warmup

from src.data.utils import generate_images
from src.models.diffusion.gaussian_diffusion import (
    GaussianDiffusion,
    LossType,
    ModelMeanType,
    ModelVarType,
)
from src.core.config_diffusion import DiffusionExperimentConfig
from src.models.utils import (
    duplicate_batch_to_size,
    flattened_weights_to_image_dict,
    tokens_to_image_dict,
)
from src.data.inr import INR
from src.models.diffusion.transformer import Transformer
import src.models.autoencoder.pl_transformer as pl_transformer
import src.models.autoencoder.pl_mlp as pl_mlp


def initialize_transformer(config: DiffusionExperimentConfig) -> Transformer:
    mlp = INR(up_scale=16)
    state_dict = mlp.state_dict()
    layers = []
    layer_names = []
    for layer in state_dict:
        shape = state_dict[layer].shape
        layers.append(np.prod(shape))
        layer_names.append(layer)
    # print(layers)
    # print(layer_names)

    return Transformer(
        layers,
        layer_names,
        **(asdict(config.transformer_config)),
    )


class HyperDiffusion(pl.LightningModule):
    def __init__(
        self,
        config: DiffusionExperimentConfig,
        image_shape: tuple,
        autoencoder: pl_transformer.Autoencoder | pl_mlp.Autoencoder = None,
        positions: torch.Tensor = None,
    ):
        super().__init__()
        self.save_hyperparameters(ignore=["autoencoder"])

        self.config = config
        self.image_shape = image_shape
        self.autoencoder = autoencoder

        if self.autoencoder is None:
            self.model = initialize_transformer(config)
        else:
            self.model = Transformer(
                [520],
                ["layer0"],
                **(asdict(config.transformer_config)),
            )
        self.positions = positions

        # Initialize diffusion model
        betas = torch.tensor(np.linspace(1e-4, 2e-2, config.timesteps))
        self.diff = GaussianDiffusion(
            betas=betas,
            model_mean_type=ModelMeanType[config.diff_config.model_mean_type],
            model_var_type=ModelVarType[config.diff_config.model_var_type],
            loss_type=LossType[config.diff_config.loss_type],
            diff_pl_module=self,
        )

        self.demo_inr = INR(up_scale=16)
        self.demo_inr.eval()

        # Initialize FID metric
        # self.fid = FrechetInceptionDistance(input_img_size=(3, 28, 28))

    def on_train_start(self):
        # Sanity check visualization
        if self.autoencoder is None:
            weights = next(iter(self.trainer.train_dataloader))
            vis_dict = flattened_weights_to_image_dict(
                weights, self.demo_inr, "train/original", self.device
            )
        else:
            tokens, _, positions = next(iter(self.trainer.train_dataloader))
            vis_dict = tokens_to_image_dict(
                tokens[0].unsqueeze(0),
                positions[0].unsqueeze(0),
                self.demo_inr,
                "train/original",
                self.device,
                self.trainer.train_dataloader.dataset.get_state_dict(0),
            )

        self.logger.experiment.log(vis_dict)

        # Move autoencoder to device
        if self.autoencoder is not None:
            self.autoencoder = self.autoencoder.to(self.device)
            self.autoencoder.eval()
            tokens = tokens.to(self.device)
            positions = positions.to(self.device)
            with torch.no_grad():
<<<<<<< HEAD
                reconstructed, _,_,_ = self.autoencoder(tokens[0].unsqueeze(0), positions[0].unsqueeze(0))
=======
                reconstructed, _, _, _ = self.autoencoder(tokens, positions)
>>>>>>> c8da96f9
            vis_dict = tokens_to_image_dict(
                reconstructed,  # tokens
                positions,  # pos
                self.demo_inr,
                "train/vae_reconstruction",
                self.device,
                self.trainer.train_dataloader.dataset.get_state_dict(0),
            )

            self.logger.experiment.log(vis_dict)

    def configure_optimizers(self):
        # AdamW optimizer with explicit defaults
        optimizer = torch.optim.AdamW(
            self.parameters(),
            lr=self.config.optimizer.lr,  # typically 2e-4 or 5e-4
            betas=tuple(self.config.optimizer.betas),  # typically (0.9, 0.999)
            eps=self.config.optimizer.eps,  # typically 1e-8
            weight_decay=self.config.optimizer.weight_decay,  # typically 0.01
        )

        total_steps = self.trainer.estimated_stepping_batches
        warmup_steps = int(total_steps * self.config.scheduler.warmup_ratio)

        # Linear warmup scheduler
        scheduler = get_linear_schedule_with_warmup(
            optimizer, num_warmup_steps=warmup_steps, num_training_steps=total_steps
        )

        # Return in Lightning format
        return {
            "optimizer": optimizer,
            "lr_scheduler": {
                "scheduler": scheduler,
                "interval": "step",  # Important: call scheduler every step, not epoch
                "frequency": 1,
                "monitor": self.config.checkpoint.monitor,
            },
        }

    def _compute_loss(self, batch: torch.Tensor) -> torch.Tensor:
        t = torch.randint(
            0, self.diff.num_timesteps, (batch.shape[0],), device=self.device
        )
        loss_terms = self.diff.training_losses(
            self.model,
            batch,
            t,
        )
        return loss_terms["loss"].mean()

    def training_step(self, batch, batch_idx):
        if self.autoencoder is None:
            weights = batch.to(self.device)
            weights = duplicate_batch_to_size(weights, 32768)
            loss = self._compute_loss(batch)
            self.log("train/loss", loss)
            return loss

        original_tokens, _, original_positions = batch
        original_tokens = original_tokens.to(self.device)
        original_positions = original_positions.to(self.device)

        with torch.no_grad():
            latent_vector, _, _ = self.autoencoder.encoder(
                original_tokens, original_positions
            )  # Shape: (batch_size, n_tokens, latent_dim)

        # Flatten all dimensions after batch (b) into a single dimension (-1 means auto-calculate size)
        flattened_latent = einops.rearrange(latent_vector, "b ... -> b (-1)")

        batch = duplicate_batch_to_size(flattened_latent)
        loss = self._compute_loss(batch)
        self.log("train/loss", loss)
        return loss

    def validation_step(self, batch, batch_idx):
        if self.autoencoder is None:
            batch = batch.to(self.device)
            loss = self._compute_loss(batch)
            self.log("val/loss", loss)
            return loss

        original_tokens, _, original_positions = batch
        original_tokens = original_tokens.to(self.device)
        original_positions = original_positions.to(self.device)

        with torch.no_grad():
            latent_vector, _, _ = self.autoencoder.encoder(
                original_tokens, original_positions
            )

        # Flatten all dimensions after batch (b) into a single dimension (-1 means auto-calculate size)
        flattened_latent = einops.rearrange(latent_vector, "b ... -> b (-1)")
        # print(flattened_latent.shape)

        loss = self._compute_loss(flattened_latent)
        # More explicit logging
        self.log("val/loss", loss)

        return loss

    def on_train_epoch_end(self):
<<<<<<< HEAD
        if self.current_epoch % self.config.visualize_every_n_epochs == 0:
            
            samples_tokenized, samples_reconstructed, positions = self.generate_samples(num_samples=self.config.logging.num_samples_to_visualize)
=======
        if self.current_epoch % self.config.visualize_every_n_epochs != 0:
            # Not the time to generate image
            return

        # Generate samples for visualization
        samples = self.diff.ddim_sample_loop(self.model, (4, *self.image_shape[1:]))
        # If stable hyperdiffusion
        # Output: BATCH_SIZE x 520  -> as latent_dim * n_tokens = 8 * 65 = 520
        # if normal hyperdiffusion
        # Output: BATCH_SIZE x 1185

        if self.autoencoder is None:
            # Normal Hyperdiffusion
            vis_dict = flattened_weights_to_image_dict(
                samples, self.demo_inr, "train/reconstruction", self.device
            )
        else:
            # Stable Hyperdiffusion
            samples_tokenized = einops.rearrange(
                samples,
                "b (n d) -> b n d",
                n=self.autoencoder.config.model.n_tokens,
                d=self.autoencoder.config.model.latent_dim,
            )

            positions = einops.repeat(
                self.positions, "n d -> b n d", b=samples_tokenized.shape[0]
            ).to(self.device)

            with torch.no_grad():
                samples_reconstructed = self.autoencoder.decoder(
                    samples_tokenized, positions
                )
>>>>>>> c8da96f9

            vis_dict = tokens_to_image_dict(
                samples_reconstructed,
                positions,
                self.demo_inr,
                "train/reconstruction",
                self.device,
                self.trainer.train_dataloader.dataset.get_state_dict(0),
            )

<<<<<<< HEAD
            # Calculate FID if it's time
            # if self.current_epoch % self.config.val_fid_calculation_period == 0:
            #     # Generate more samples for FID
            #     samples = []
            #     num_samples = self.config.num_samples_metrics
            #     batch_size = min(100, num_samples)

            #     for idx in range(0, num_samples, batch_size):
            #         curr_batch_size = min(batch_size, num_samples - idx)
            #         sample = self.diff.ddim_sample_loop(
            #             self.model, (curr_batch_size, *self.image_shape[1:])
            #         )
            #         samples.append(sample)

            #     fake_images = generate_images(
            #         torch.vstack(samples), self.demo_inr, self.device
            #     )

            #     # Get training images for FID
            #     train_dataset = self.trainer.train_dataloader.dataset
            #     max_samples = min(len(train_dataset), num_samples)
            #     real_samples = torch.vstack(
            #         [train_dataset[i] for i in range(max_samples)]
            #     )
            #     real_images = generate_images(real_samples, self.demo_inr, self.device)

            #     # Compute and log FID
            #     # Expand single channel to RGB
            #     real_images = repeat(real_images, "b h w -> b c h w", c=3)
            #     fake_images = repeat(fake_images, "b h w -> b c h w", c=3)

            #     self.fid.update(real_images.cuda(), real=True)
            #     self.fid.update(fake_images.cuda(), real=False)
            #     fid_score = self.fid.compute()

            #     self.log("metrics/fid", fid_score)

    def generate_samples(self, num_samples=10):
        self.eval()
        # Generate samples for visualization
        samples = self.diff.ddim_sample_loop(self.model, (num_samples, *self.image_shape[1:]))    # Output: BATCH_SIZE x 520  -> as latent_dim * n_tokens = 8 * 65 = 520
        #print(samples.shape)
        samples_tokenized = samples.view(samples.shape[0], self.autoencoder.config.model.n_tokens, self.autoencoder.config.model.latent_dim)
        #print(samples_tokenized.shape)

        positions = self.positions.unsqueeze(0).repeat(samples_tokenized.shape[0], 1, 1).to(self.device)

        with torch.no_grad():
            samples_reconstructed = self.autoencoder.decoder(samples_tokenized, positions)
        #print(samples_reconstructed.shape)
        return samples_tokenized, samples_reconstructed, positions
=======
        vis_dict["epoch"] = self.current_epoch
        self.logger.experiment.log(vis_dict)

        # Calculate FID if it's time
        # if self.current_epoch % self.config.val_fid_calculation_period == 0:
        #     # Generate more samples for FID
        #     samples = []
        #     num_samples = self.config.num_samples_metrics
        #     batch_size = min(100, num_samples)

        #     for idx in range(0, num_samples, batch_size):
        #         curr_batch_size = min(batch_size, num_samples - idx)
        #         sample = self.diff.ddim_sample_loop(
        #             self.model, (curr_batch_size, *self.image_shape[1:])
        #         )
        #         samples.append(sample)

        #     fake_images = generate_images(
        #         torch.vstack(samples), self.demo_inr, self.device
        #     )

        #     # Get training images for FID
        #     train_dataset = self.trainer.train_dataloader.dataset
        #     max_samples = min(len(train_dataset), num_samples)
        #     real_samples = torch.vstack(
        #         [train_dataset[i] for i in range(max_samples)]
        #     )
        #     real_images = generate_images(real_samples, self.demo_inr, self.device)

        #     # Compute and log FID
        #     # Expand single channel to RGB
        #     real_images = repeat(real_images, "b h w -> b c h w", c=3)
        #     fake_images = repeat(fake_images, "b h w -> b c h w", c=3)

        #     self.fid.update(real_images.cuda(), real=True)
        #     self.fid.update(fake_images.cuda(), real=False)
        #     fid_score = self.fid.compute()

        #     self.log("metrics/fid", fid_score)
>>>>>>> c8da96f9
<|MERGE_RESOLUTION|>--- conflicted
+++ resolved
@@ -112,11 +112,7 @@
             tokens = tokens.to(self.device)
             positions = positions.to(self.device)
             with torch.no_grad():
-<<<<<<< HEAD
                 reconstructed, _,_,_ = self.autoencoder(tokens[0].unsqueeze(0), positions[0].unsqueeze(0))
-=======
-                reconstructed, _, _, _ = self.autoencoder(tokens, positions)
->>>>>>> c8da96f9
             vis_dict = tokens_to_image_dict(
                 reconstructed,  # tokens
                 positions,  # pos
@@ -220,108 +216,28 @@
         return loss
 
     def on_train_epoch_end(self):
-<<<<<<< HEAD
         if self.current_epoch % self.config.visualize_every_n_epochs == 0:
             
-            samples_tokenized, samples_reconstructed, positions = self.generate_samples(num_samples=self.config.logging.num_samples_to_visualize)
-=======
-        if self.current_epoch % self.config.visualize_every_n_epochs != 0:
-            # Not the time to generate image
-            return
-
-        # Generate samples for visualization
-        samples = self.diff.ddim_sample_loop(self.model, (4, *self.image_shape[1:]))
-        # If stable hyperdiffusion
-        # Output: BATCH_SIZE x 520  -> as latent_dim * n_tokens = 8 * 65 = 520
-        # if normal hyperdiffusion
-        # Output: BATCH_SIZE x 1185
-
-        if self.autoencoder is None:
-            # Normal Hyperdiffusion
-            vis_dict = flattened_weights_to_image_dict(
-                samples, self.demo_inr, "train/reconstruction", self.device
-            )
-        else:
-            # Stable Hyperdiffusion
-            samples_tokenized = einops.rearrange(
-                samples,
-                "b (n d) -> b n d",
-                n=self.autoencoder.config.model.n_tokens,
-                d=self.autoencoder.config.model.latent_dim,
-            )
-
-            positions = einops.repeat(
-                self.positions, "n d -> b n d", b=samples_tokenized.shape[0]
-            ).to(self.device)
-
-            with torch.no_grad():
-                samples_reconstructed = self.autoencoder.decoder(
-                    samples_tokenized, positions
+            if self.autoencoder is None:
+                samples = self.generate_samples(num_samples=self.config.logging.num_samples_to_visualize)
+                vis_dict = flattened_weights_to_image_dict(
+                    samples, 
+                    self.demo_inr, 
+                    "train/reconstruction", 
+                    self.device
                 )
->>>>>>> c8da96f9
-
-            vis_dict = tokens_to_image_dict(
-                samples_reconstructed,
-                positions,
-                self.demo_inr,
-                "train/reconstruction",
-                self.device,
-                self.trainer.train_dataloader.dataset.get_state_dict(0),
-            )
-
-<<<<<<< HEAD
-            # Calculate FID if it's time
-            # if self.current_epoch % self.config.val_fid_calculation_period == 0:
-            #     # Generate more samples for FID
-            #     samples = []
-            #     num_samples = self.config.num_samples_metrics
-            #     batch_size = min(100, num_samples)
-
-            #     for idx in range(0, num_samples, batch_size):
-            #         curr_batch_size = min(batch_size, num_samples - idx)
-            #         sample = self.diff.ddim_sample_loop(
-            #             self.model, (curr_batch_size, *self.image_shape[1:])
-            #         )
-            #         samples.append(sample)
-
-            #     fake_images = generate_images(
-            #         torch.vstack(samples), self.demo_inr, self.device
-            #     )
-
-            #     # Get training images for FID
-            #     train_dataset = self.trainer.train_dataloader.dataset
-            #     max_samples = min(len(train_dataset), num_samples)
-            #     real_samples = torch.vstack(
-            #         [train_dataset[i] for i in range(max_samples)]
-            #     )
-            #     real_images = generate_images(real_samples, self.demo_inr, self.device)
-
-            #     # Compute and log FID
-            #     # Expand single channel to RGB
-            #     real_images = repeat(real_images, "b h w -> b c h w", c=3)
-            #     fake_images = repeat(fake_images, "b h w -> b c h w", c=3)
-
-            #     self.fid.update(real_images.cuda(), real=True)
-            #     self.fid.update(fake_images.cuda(), real=False)
-            #     fid_score = self.fid.compute()
-
-            #     self.log("metrics/fid", fid_score)
-
-    def generate_samples(self, num_samples=10):
-        self.eval()
-        # Generate samples for visualization
-        samples = self.diff.ddim_sample_loop(self.model, (num_samples, *self.image_shape[1:]))    # Output: BATCH_SIZE x 520  -> as latent_dim * n_tokens = 8 * 65 = 520
-        #print(samples.shape)
-        samples_tokenized = samples.view(samples.shape[0], self.autoencoder.config.model.n_tokens, self.autoencoder.config.model.latent_dim)
-        #print(samples_tokenized.shape)
-
-        positions = self.positions.unsqueeze(0).repeat(samples_tokenized.shape[0], 1, 1).to(self.device)
-
-        with torch.no_grad():
-            samples_reconstructed = self.autoencoder.decoder(samples_tokenized, positions)
-        #print(samples_reconstructed.shape)
-        return samples_tokenized, samples_reconstructed, positions
-=======
+            else:
+                samples_tokenized, samples_reconstructed, positions = self.generate_samples(num_samples=self.config.logging.num_samples_to_visualize)
+
+                vis_dict = tokens_to_image_dict(
+                    samples_reconstructed,
+                    positions,
+                    self.demo_inr,
+                    "train/reconstruction",
+                    self.device,
+                    self.trainer.train_dataloader.dataset.get_state_dict(0),
+                )
+
         vis_dict["epoch"] = self.current_epoch
         self.logger.experiment.log(vis_dict)
 
@@ -356,9 +272,23 @@
         #     real_images = repeat(real_images, "b h w -> b c h w", c=3)
         #     fake_images = repeat(fake_images, "b h w -> b c h w", c=3)
 
-        #     self.fid.update(real_images.cuda(), real=True)
-        #     self.fid.update(fake_images.cuda(), real=False)
-        #     fid_score = self.fid.compute()
-
-        #     self.log("metrics/fid", fid_score)
->>>>>>> c8da96f9
+            #     self.log("metrics/fid", fid_score)
+
+    def generate_samples(self, num_samples=10):
+        self.eval()
+        # Generate samples for visualization
+        samples = self.diff.ddim_sample_loop(self.model, (num_samples, *self.image_shape[1:]))    # Output: BATCH_SIZE x 520  -> as latent_dim * n_tokens = 8 * 65 = 520
+        #print(samples.shape)
+
+        if self.autoencoder is None:
+            return samples
+
+        samples_tokenized = samples.view(samples.shape[0], self.autoencoder.config.model.n_tokens, self.autoencoder.config.model.latent_dim)
+        #print(samples_tokenized.shape)
+
+        positions = self.positions.unsqueeze(0).repeat(samples_tokenized.shape[0], 1, 1).to(self.device)
+
+        with torch.no_grad():
+            samples_reconstructed = self.autoencoder.decoder(samples_tokenized, positions)
+        #print(samples_reconstructed.shape)
+        return samples_tokenized, samples_reconstructed, positions